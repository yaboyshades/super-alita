from __future__ import annotations
import logging
import re
from collections import defaultdict
from typing import Any, Dict

from src.core.plugin_interface import PluginInterface


logger = logging.getLogger(__name__)


class CurationManager(PluginInterface):
    """Curates growth/retire signals using play/prove and error diagnostics.

    Emits:
      - oak.curation_feedback
      - oak.feature_utility_updated (for play/planning weights)
    Subscribes:
      - tool_result (existing event)
      - oak.prediction_error
    Alignment: incorporates LiveMCP-style diagnostics (syntactic vs semantic errors)
    and process-focused signals highlighted in helpful_oak_info.md.
    """

    @property
    def name(self) -> str:  # type: ignore[override]
        return "oak_curation_manager"

    def __init__(self) -> None:
        super().__init__()
        self.cfg: dict[str, Any] = {
            "play_weight": 0.1,
            "planning_weight": 0.2,
            "semantic_error_penalty": -0.2,
            "syntactic_error_penalty": -0.1,
        }
        self.error_counts: Dict[str, int] = defaultdict(int)
        self._required_features = {"global_play", "global_planning"}

    async def setup(self, event_bus: Any, store: Any, config: dict[str, Any]) -> None:  # type: ignore[override]
        await super().setup(event_bus, store, config)
        self.cfg.update(config or {})
        await self.subscribe("tool_result", self.handle_tool_result)
        await self.subscribe("oak.prediction_error", self.handle_prediction_error)
        await self._ensure_global_features()

    async def start(self) -> None:  # type: ignore[override]
        await super().start()

    async def _ensure_global_features(self) -> None:
        """Ensure required global features exist in the shared store."""
        if not self.store:
            return
        for fid in self._required_features:
            if self._feature_exists(fid):
                continue
            created = False
            try:
                if hasattr(self.store, "create_feature"):
                    self.store.create_feature(fid)  # type: ignore[attr-defined]
                    created = True
                elif hasattr(self.store, "features"):
                    self.store.features[fid] = {}  # type: ignore[index]
                    created = True
            except Exception:  # pragma: no cover - defensive
                created = False
            if not created:
                logger.warning(
                    "CurationManager missing feature %s and could not create it", fid
                )

    def _feature_exists(self, feature_id: str) -> bool:
        if not self.store:
            return False
        try:
            if hasattr(self.store, "has_feature"):
                return bool(self.store.has_feature(feature_id))  # type: ignore[attr-defined]
            if hasattr(self.store, "get_feature"):
                return self.store.get_feature(feature_id) is not None  # type: ignore[attr-defined]
            if hasattr(self.store, "features"):
                return feature_id in self.store.features  # type: ignore[attr-defined]
        except Exception:  # pragma: no cover - defensive
            return False
        return False

    async def _emit_utility_update(
        self, feature_id: str, signal_type: str, value: float, components: dict[str, float]
    ) -> None:
        if not self._feature_exists(feature_id):
            logger.warning(
                "CurationManager skipping utility update for missing feature '%s'",
                feature_id,
            )
            return
        await self.emit_event(
            "oak.feature_utility_update",
            feature_id=feature_id,
            signal_type=signal_type,
            value=value,
            components=components,
        )

    async def handle_tool_result(self, event: Any) -> None:
        success = bool(getattr(event, "success", False))
        error_msg = getattr(event, "error", "") or ""
        conv_id = getattr(event, "conversation_id", None)
        # Heuristic classification per helpful_oak_info.md categories
        category = None
        if not success:
            if re.search(r"schema|validation|type|required", error_msg, re.I):
                category = "syntactic"
                signal = self.cfg["syntactic_error_penalty"]
            else:
                category = "semantic"
                signal = self.cfg["semantic_error_penalty"]
            self.error_counts[category] += 1  # type: ignore[index]
            # Emit process feedback (planning utility impact)
            await self.emit_event(
                "oak.curation_feedback",
                category=category or "unknown",
                success=False,
                error=str(error_msg)[:256],
            )
            # Global planning utility nudge (no specific feature_id attached)
<<<<<<< HEAD
            await self.emit_event(
                "oak.feature_utility_updated",
                feature_id="global_planning",
                signal_type="planning",
                value=signal,
                components={"planning": signal},
=======
            await self._emit_utility_update(
                "global_planning", "planning", signal, {"planning": signal}
>>>>>>> d6b4e616
            )
        else:
            # Positive play signal on successful tool usage
            signal = float(self.cfg["play_weight"])
<<<<<<< HEAD
            await self.emit_event(
                "oak.feature_utility_updated",
                feature_id="global_play",
                signal_type="play",
                value=signal,
                components={"play": signal},
=======
            await self._emit_utility_update(
                "global_play", "play", signal, {"play": signal}
>>>>>>> d6b4e616
            )

    async def handle_prediction_error(self, event: Any) -> None:
        # Route prediction confidence as a positive signal for planning utility
        err = float(getattr(event, "error", 0.0))
        signal = 1.0 / (1.0 + err)
<<<<<<< HEAD
        await self.emit_event(
            "oak.feature_utility_updated",
            feature_id="global_planning",
            signal_type="planning",
            value=signal,
            components={"planning": signal},
=======
        await self._emit_utility_update(
            "global_planning", "planning", signal, {"planning": signal}
>>>>>>> d6b4e616
        )
<|MERGE_RESOLUTION|>--- conflicted
+++ resolved
@@ -123,47 +123,47 @@
                 error=str(error_msg)[:256],
             )
             # Global planning utility nudge (no specific feature_id attached)
-<<<<<<< HEAD
+
             await self.emit_event(
                 "oak.feature_utility_updated",
                 feature_id="global_planning",
                 signal_type="planning",
                 value=signal,
                 components={"planning": signal},
-=======
+
             await self._emit_utility_update(
                 "global_planning", "planning", signal, {"planning": signal}
->>>>>>> d6b4e616
+
             )
         else:
             # Positive play signal on successful tool usage
             signal = float(self.cfg["play_weight"])
-<<<<<<< HEAD
+
             await self.emit_event(
                 "oak.feature_utility_updated",
                 feature_id="global_play",
                 signal_type="play",
                 value=signal,
                 components={"play": signal},
-=======
+
             await self._emit_utility_update(
                 "global_play", "play", signal, {"play": signal}
->>>>>>> d6b4e616
+
             )
 
     async def handle_prediction_error(self, event: Any) -> None:
         # Route prediction confidence as a positive signal for planning utility
         err = float(getattr(event, "error", 0.0))
         signal = 1.0 / (1.0 + err)
-<<<<<<< HEAD
+
         await self.emit_event(
             "oak.feature_utility_updated",
             feature_id="global_planning",
             signal_type="planning",
             value=signal,
             components={"planning": signal},
-=======
+
         await self._emit_utility_update(
             "global_planning", "planning", signal, {"planning": signal}
->>>>>>> d6b4e616
+
         )
