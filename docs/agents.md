--- conflicted
+++ resolved
@@ -47,7 +47,6 @@
 <!-- PLUGINS:START -->
 | Plugin | Module | Capabilities | Config Keys | Health Check | Notes |
 |---:|----|----|----|----|----|
-<<<<<<< HEAD
 | puter_plugin | src/plugins/puter_plugin.py | "cloud_storage", "process_execution", "file_io" | ENV_* | function() => ok |  |
 | dify_adapter_plugin | src/plugins/dify_adapter_plugin.py | (…) | ENV_* | function() => ok |  |
 | llm_planner_plugin_unified | src/plugins/llm_planner_plugin_unified.py | {', '.join(atom_info['capabilities' | ENV_* | function() => ok |  |
@@ -95,7 +94,6 @@
 | core_utils_plugin_dynamic | src/plugins/core_utils_plugin_dynamic.py | "), # Tool not in our discovered capabilities, dict[str, Callable, {name}" | ENV_* | function() => ok |  |
 | deepcode_orchestrator_plugin | src/plugins/deepcode_orchestrator_plugin.py | (…) | ENV_* | function() => ok |  |
 | pythonic_preprocessor_plugin | src/plugins/pythonic_preprocessor_plugin.py | (…) | ENV_* | function() => ok |  |
-=======
 | creator_plugin_unified | /home/runner/work/super-alita/super-alita/src/plugins/creator_plugin_unified.py | = "calculate":, Capability Needed: {request.capability_description}, [, capabilities = ["execute", "process", "respond", capabilities,, if capability == "search":, if capability.lower() in task_lower:, json.dumps(spec.capabilities),, {capabilities}, | ENV_* | function() => ok |  |
 | system_introspection_plugin | /home/runner/work/super-alita/super-alita/src/plugins/system_introspection_plugin.py | (…) | ENV_* | function() => ok |  |
 | llm_planner_plugin | /home/runner/work/super-alita/super-alita/src/plugins/llm_planner_plugin.py | (…) | ENV_* | function() => ok |  |
@@ -143,7 +141,7 @@
 | atom_executor_plugin | /home/runner/work/super-alita/super-alita/src/plugins/atom_executor_plugin.py | (…) | ENV_* | function() => ok |  |
 | tool_executor_plugin_unified | /home/runner/work/super-alita/super-alita/src/plugins/tool_executor_plugin_unified.py | (…) | ENV_* | function() => ok |  |
 | core_utils_plugin_dynamic | /home/runner/work/super-alita/super-alita/src/plugins/core_utils_plugin_dynamic.py | ", len(self._capabilities)), # Tool not in our discovered capabilities, dict[str, Callable, {name}" | ENV_* | function() => ok |  |
->>>>>>> 483fec14
+
 <!-- PLUGINS:END -->
 
 ---
@@ -186,10 +184,9 @@
 6. Changelog (Auto‑appended per PR)
 
 <!-- CHANGELOG:START -->
-<<<<<<< HEAD
+
 <!-- CHANGELOG:END -->
-=======
+
 - 2025-08-25T11:35:23Z #101 Merge pull request #101 from yaboyshades/codex/update-makefile-and-verify-examples (owner: @yaboyshades)
 <!-- CHANGELOG:START -->
 - 2025-08-25T11:33:40Z #100 Merge pull request #100 from yaboyshades/codex/update-commands-and-pre-commit-guidance (owner: @yaboyshades)
->>>>>>> 483fec14
