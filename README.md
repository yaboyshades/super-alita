# Super Alita

<<<<<<< HEAD
A production-ready autonomous agent system with streaming orchestration and rich tooling.

## Quick Start

1. Create an environment file:
   ```bash
   cp .env.example .env  # then add one provider API key
   ```
2. Install dependencies:
   ```bash
   make deps
   ```
3. Run the development server:
   ```bash
   make run
   ```
4. Run the runtime test suite:
   ```bash
   make test
   ```

See [docs/runtime.md](docs/runtime.md) for detailed configuration and Docker instructions.
=======

## Quick start

1. **Create environment**

   Copy the sample environment file and add at least one API key:

   ```bash
   cp .env.example .env
   ```

2. **Install dependencies and lint**

   Use the provided Make targets to set up and validate the project:

   ```bash
   make deps
   make lint
   ```

3. **Run the development server**

   ```bash
   make run
   ```

For additional runtime details, see [docs/runtime.md](docs/runtime.md).

Debug utilities (`debug_fixed.py`, `debug_matching.py`, and `utility_debug.py`) now live under `scripts/`.

Use these scripts for exploring decision policy behavior and testing policy tweaks.

>>>>>>> 1d1e2ad5
<|MERGE_RESOLUTION|>--- conflicted
+++ resolved
@@ -1,6 +1,6 @@
 # Super Alita
 
-<<<<<<< HEAD
+
 A production-ready autonomous agent system with streaming orchestration and rich tooling.
 
 ## Quick Start
@@ -23,7 +23,7 @@
    ```
 
 See [docs/runtime.md](docs/runtime.md) for detailed configuration and Docker instructions.
-=======
+
 
 ## Quick start
 
@@ -56,4 +56,4 @@
 
 Use these scripts for exploring decision policy behavior and testing policy tweaks.
 
->>>>>>> 1d1e2ad5
+
